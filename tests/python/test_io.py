--- conflicted
+++ resolved
@@ -42,24 +42,14 @@
 
 def test_ImageRecIter():
     dataiter = mx.io.ImageRecordIter(
-<<<<<<< HEAD
             path_imgrec="data/val_cxxnet.rec",
             mean_img="data/smallset/image_net_mean.bin",
-=======
-            #path_imglist="data/smallset/val_cxxnet5000.txt", 
-            path_imgrec="data/val_cxxnet.rec",
-            #mean_img="data/smallset/image_net_mean.bin",
->>>>>>> 06637a39
             rand_crop=True,
             mirror=True,
             input_shape=(3,227,227),
             batch_size=100,
             nthread=1,
             seed=10)
-<<<<<<< HEAD
-=======
-    # Test label read 
->>>>>>> 06637a39
     labelcount = [0 for i in range(1000)] 
     batchcount = 0
     for data, label in dataiter:
@@ -72,7 +62,6 @@
         img = Image.fromarray(imgdata)
         imgpath = "data/smallset/test_3.jpg"
         img.save(imgpath, format='JPEG')
-<<<<<<< HEAD
         exit(0)
         print batchcount
         sys.stdout.flush()
@@ -93,6 +82,7 @@
     labelcount = [0 for i in range(10)] 
     batchcount = 0
     for data, label in dataiter:
+        '''
         npdata = data.numpy
         print npdata[0,:,:,:]
         imgdata = np.zeros([28, 28, 3], dtype=np.uint8)
@@ -102,24 +92,15 @@
         img = Image.fromarray(imgdata)
         imgpath = "data/cifar/test.jpg"
         img.save(imgpath, format='JPEG')
-=======
-
->>>>>>> 06637a39
         exit(0)
-        print batchcount
+        '''
+        print "Batch: ", batchcount
         sys.stdout.flush()
         batchcount += 1
         nplabel = label.numpy
         for i in range(nplabel.shape[0]):
             labelcount[int(nplabel[i])] += 1
-<<<<<<< HEAD
-
+    for i in range(10):
+        assert(labelcount[i] == 1000)
 if __name__ == '__main__':
-    test_Cifar10Rec()
-=======
-    # Test image
-
-
-if __name__ == '__main__':
-    test_ImageRecIter()
->>>>>>> 06637a39
+    test_Cifar10Rec()